--- conflicted
+++ resolved
@@ -35,27 +35,12 @@
 
   def load(hadoopUri: HadoopUri): Try[Int] = {
     val runningAsUserName = System.getProperty("user.name")
-<<<<<<< HEAD
     for {
       conn <- jdbcConnection
       _ <- runCmd(conn, sqlTableCreateStmt).onFailure(conn.close())
-      loadSqlStatement = s"""COPY ${schema.toStr}.${tableName.toStr} SOURCE Hdfs(url='${hadoopUri.toStr}', username='$runningAsUserName') DELIMITER E'\t'"""
-      loadedCount <- runCmd(conn, loadSqlStatement).onComplete(conn.close())
-=======
-    val connTry = Try(DriverManager.getConnection(connectionConfig.connectUrl.toStr,
-      connectionConfig.userName.toStr,
-      connectionConfig.password.toStr)).map { c =>
-      c.setAutoCommit(true)
-      c
-    }
-
-    val tryInt = for {
-      conn <- connTry
-      _ <- runCmd(conn, sqlTableCreateStmt)
       loadSqlStatement = s"""COPY ${schema.toStr}.${tableName.toStr} SOURCE Hdfs(url='$hadoopUri', username='$runningAsUserName') DELIMITER E'\t' ABORT ON ERROR"""
       // abort on error - if any single row has a schema mismatch, vertica rolls back the transaction and fails
-      loadedCount <- runCmd(conn, loadSqlStatement)
->>>>>>> 3ec1491c
+      loadedCount <- runCmd(conn, loadSqlStatement).onComplete(conn.close())
     } yield loadedCount
   }
 }