package com.twitter.scalding.commons.tap;

import java.io.IOException;

import com.twitter.scalding.commons.datastores.VersionedStore;

import org.apache.hadoop.conf.Configuration;
import org.apache.hadoop.fs.FileSystem;
import org.apache.hadoop.fs.Path;
import org.apache.hadoop.mapred.FileInputFormat;
import org.apache.hadoop.mapred.FileOutputFormat;
import org.apache.hadoop.mapred.JobConf;
import org.apache.hadoop.mapred.OutputCollector;
import org.apache.hadoop.mapred.RecordReader;

import cascading.flow.FlowProcess;
import cascading.flow.hadoop.util.HadoopUtil;
import cascading.scheme.Scheme;
import cascading.tap.hadoop.Hfs;

public class VersionedTap extends Hfs {
  public static enum TapMode {SOURCE, SINK}

  public Long version = null;

  // a sane default for the number of versions of your data to keep around
  private int versionsToKeep = 3;

  // source-specific
  public TapMode mode;

  // sink-specific
  private String newVersionPath;

  public VersionedTap(String dir, Scheme<Configuration,RecordReader,OutputCollector,?,?> scheme, TapMode mode)
      throws IOException {
    super(scheme, dir);
    this.mode = mode;
  }


  public VersionedTap setVersion(long version) {
    this.version = version;
    return this;
  }

  /**
    * Sets the number of versions of your data to keep. Unneeded versions are cleaned up on creation
    * of a new one. Pass a negative number to keep all versions.
    */
  public VersionedTap setVersionsToKeep(int versionsToKeep) {
    this.versionsToKeep = versionsToKeep;
    return this;
  }

  public int getVersionsToKeep() {
    return this.versionsToKeep;
  }

  public String getOutputDirectory() {
    return getPath().toString();
  }

<<<<<<< HEAD
  public VersionedStore getStore(Configuration conf) throws IOException {
    return new VersionedStore(FileSystem.get(conf), getOutputDirectory());
=======
  public VersionedStore getStore(JobConf conf) throws IOException {
    return new VersionedStore(getPath().getFileSystem(conf), getOutputDirectory());
>>>>>>> b1bb9e9f
  }

  public String getSourcePath(Configuration conf) {
    VersionedStore store;
    try {
      store = getStore(conf);
      String sourcePath = (version != null) ? store.versionPath(version) : store.mostRecentVersionPath();
      if (sourcePath == null) {
        throw new RuntimeException("Could not find valid source path for VersionTap with root: " + store.getRoot());
      }
      return sourcePath;
    } catch (IOException e) {
      throw new RuntimeException(e);
    }
  }

  public String getSinkPath(Configuration conf) {
    try {
      VersionedStore store = getStore(conf);
      String sinkPath = (version == null) ? store.createVersion() : store.createVersion(version);
      if (sinkPath == null) {
        throw new RuntimeException("Could not find valid sink path for VersionTap with root: " + store.getRoot());
      }
      return sinkPath;
    } catch (IOException e) {
      throw new RuntimeException(e);
    }
  }

  @Override
  public void sourceConfInit(FlowProcess<? extends Configuration> process, Configuration conf) {
    super.sourceConfInit(process, conf);
    conf.unset("mapred.input.dir"); // need this to unset any paths set in super.sourceConfInit
    Path fullyQualifiedPath = getFileSystem(conf).makeQualified(new Path(getSourcePath(conf)));
    HadoopUtil.addInputPath(conf, fullyQualifiedPath);
  }

  @Override
  public void sinkConfInit(FlowProcess<? extends Configuration> process, Configuration conf) {
    super.sinkConfInit(process, conf);

    if (newVersionPath == null)
      newVersionPath = getSinkPath(conf);

    Path fullyQualifiedPath = getFileSystem(conf).makeQualified(new Path(newVersionPath));
    HadoopUtil.setOutputPath(conf, fullyQualifiedPath);
  }

  @Override
  public boolean resourceExists(Configuration jc) throws IOException {
    return getStore(jc).mostRecentVersion() != null;
  }

  @Override
  public boolean createResource(Configuration jc) throws IOException {
    throw new UnsupportedOperationException("Not supported yet.");
  }

  @Override
  public boolean deleteResource(Configuration jc) throws IOException {
    throw new UnsupportedOperationException("Not supported yet.");
  }

  @Override
  public String getIdentifier() {
    String outDir = getOutputDirectory();
    String versionString = (version == null) ? "LATEST" : version.toString();
    return outDir + Path.SEPARATOR
           + ((mode == TapMode.SINK) ? "sink" : "source")
           + Path.SEPARATOR + versionString;
  }

  @Override
  public long getModifiedTime(Configuration conf) throws IOException {
    VersionedStore store = getStore(conf);
    return (mode == TapMode.SINK) ? 0 : store.mostRecentVersion();
  }

  @Override
<<<<<<< HEAD
  public boolean commitResource(Configuration conf) throws IOException {
    VersionedStore store = new VersionedStore(FileSystem.get(conf), getOutputDirectory());
=======
  public boolean commitResource(JobConf conf) throws IOException {
    VersionedStore store = getStore(conf);
>>>>>>> b1bb9e9f

    if (newVersionPath != null) {
      store.succeedVersion(newVersionPath);
      markSuccessfulOutputDir(new Path(newVersionPath), conf);
      newVersionPath = null;
      store.cleanup(getVersionsToKeep());
    }

    return true;
  }

<<<<<<< HEAD
  private static void markSuccessfulOutputDir(Path path, Configuration conf) throws IOException {
      FileSystem fs = FileSystem.get(conf);
=======
  private static void markSuccessfulOutputDir(Path path, JobConf conf) throws IOException {
      FileSystem fs = path.getFileSystem(conf);
>>>>>>> b1bb9e9f
      // create a file in the folder to mark it
      if (fs.exists(path)) {
          Path filePath = new Path(path, VersionedStore.HADOOP_SUCCESS_FLAG);
          fs.create(filePath).close();
      }
  }

  @Override
  public boolean rollbackResource(Configuration conf) throws IOException {
    if (newVersionPath != null) {
      getStore(conf).failVersion(newVersionPath);
      newVersionPath = null;
    }

    return true;
  }
}<|MERGE_RESOLUTION|>--- conflicted
+++ resolved
@@ -61,13 +61,8 @@
     return getPath().toString();
   }
 
-<<<<<<< HEAD
   public VersionedStore getStore(Configuration conf) throws IOException {
-    return new VersionedStore(FileSystem.get(conf), getOutputDirectory());
-=======
-  public VersionedStore getStore(JobConf conf) throws IOException {
     return new VersionedStore(getPath().getFileSystem(conf), getOutputDirectory());
->>>>>>> b1bb9e9f
   }
 
   public String getSourcePath(Configuration conf) {
@@ -147,13 +142,8 @@
   }
 
   @Override
-<<<<<<< HEAD
   public boolean commitResource(Configuration conf) throws IOException {
-    VersionedStore store = new VersionedStore(FileSystem.get(conf), getOutputDirectory());
-=======
-  public boolean commitResource(JobConf conf) throws IOException {
     VersionedStore store = getStore(conf);
->>>>>>> b1bb9e9f
 
     if (newVersionPath != null) {
       store.succeedVersion(newVersionPath);
@@ -165,13 +155,8 @@
     return true;
   }
 
-<<<<<<< HEAD
   private static void markSuccessfulOutputDir(Path path, Configuration conf) throws IOException {
-      FileSystem fs = FileSystem.get(conf);
-=======
-  private static void markSuccessfulOutputDir(Path path, JobConf conf) throws IOException {
       FileSystem fs = path.getFileSystem(conf);
->>>>>>> b1bb9e9f
       // create a file in the folder to mark it
       if (fs.exists(path)) {
           Path filePath = new Path(path, VersionedStore.HADOOP_SUCCESS_FLAG);
