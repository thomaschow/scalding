package com.twitter.scalding.typed

import cascading.flow.FlowDef
import cascading.flow.planner.FlowPlanner
import cascading.tuple.Fields
import com.stripe.dagon.{ Dag, Rule }
import com.twitter.scalding.source.{ TypedText, NullSink }
import org.apache.hadoop.conf.Configuration
import com.twitter.scalding.{ Config, ExecutionContext, Local, Hdfs, FlowState, FlowStateMap, IterableSource, TupleConverter }
import com.twitter.scalding.typed.cascading_backend.CascadingBackend
import org.scalactic.anyvals.PosInt
import org.scalatest.FunSuite
import org.scalatest.prop.PropertyChecks
import org.scalatest.prop.GeneratorDrivenPropertyChecks.PropertyCheckConfiguration
import org.scalacheck.{ Arbitrary, Gen }
import scala.util.{ Failure, Success, Try }

object TypedPipeGen {
  val srcGen: Gen[TypedPipe[Int]] = {
    val g1 = Gen.listOf(Arbitrary.arbitrary[Int]).map(TypedPipe.from(_))
    val src = Gen.identifier.map { f => TypedPipe.from(TypedText.tsv[Int](f)) }
    Gen.oneOf(g1, src, Gen.const(TypedPipe.empty))
  }

  def mapped(srcGen: Gen[TypedPipe[Int]]): Gen[TypedPipe[Int]] = {
    val next1: Gen[TypedPipe[Int] => TypedPipe[Int]] =
      Gen.oneOf(
        tpGen(srcGen).map { p: TypedPipe[Int] =>
          { x: TypedPipe[Int] => x.cross(p).keys }
        },
        tpGen(srcGen).map { p: TypedPipe[Int] =>
          { x: TypedPipe[Int] => x.cross(ValuePipe(2)).values }
        },
        //Gen.const({ t: TypedPipe[Int] => t.debug }), debug spews a lot to the terminal
        Arbitrary.arbitrary[Int => Boolean].map { fn =>
          { t: TypedPipe[Int] => t.filter(fn) }
        },
        Gen.const({ t: TypedPipe[Int] => t.forceToDisk }),
        Gen.const({ t: TypedPipe[Int] => t.fork }),
        tpGen(srcGen).map { p: TypedPipe[Int] =>
          { x: TypedPipe[Int] => x ++ p }
        },
        Gen.identifier.map { id =>
          { t: TypedPipe[Int] => t.addTrap(TypedText.tsv[Int](id)) }
        },
        Gen.identifier.map { id =>
          { t: TypedPipe[Int] => t.withDescription(id) }
        })

    val one = for {
      n <- next1
      p <- tpGen(srcGen)
    } yield n(p)

    val next2: Gen[TypedPipe[(Int, Int)] => TypedPipe[Int]] =
      Gen.oneOf(
        Gen.const({ p: TypedPipe[(Int, Int)] => p.values }),
        Gen.const({ p: TypedPipe[(Int, Int)] => p.keys }))

    val two = for {
      n <- next2
      p <- keyed(srcGen)
    } yield n(p)

    Gen.frequency((4, one), (1, two))
  }

  def keyed(srcGen: Gen[TypedPipe[Int]]): Gen[TypedPipe[(Int, Int)]] = {
    val keyRec = Gen.lzy(keyed(srcGen))
    val one = Gen.oneOf(
      for {
        single <- tpGen(srcGen)
        fn <- Arbitrary.arbitrary[Int => (Int, Int)]
      } yield single.map(fn),
      for {
        single <- tpGen(srcGen)
        fn <- Arbitrary.arbitrary[Int => List[(Int, Int)]]
      } yield single.flatMap(fn))

    val two = Gen.oneOf(
      for {
        fn <- Arbitrary.arbitrary[Int => Boolean]
        pair <- keyRec
      } yield pair.filterKeys(fn),
      for {
        fn <- Arbitrary.arbitrary[Int => List[Int]]
        pair <- keyRec
      } yield pair.flatMapValues(fn),
      for {
        fn <- Arbitrary.arbitrary[Int => Int]
        pair <- keyRec
      } yield pair.mapValues(fn),
      for {
        pair <- keyRec
      } yield pair.sumByKey.toTypedPipe,
      for {
        pair <- keyRec
      } yield pair.sumByLocalKeys,
      for {
        pair <- keyRec
      } yield pair.group.mapGroup { (k, its) => its }.toTypedPipe,
      for {
        pair <- keyRec
      } yield pair.group.sorted.mapGroup { (k, its) => its }.toTypedPipe,
      for {
        pair <- keyRec
      } yield pair.group.sorted.withReducers(2).mapGroup { (k, its) => its }.toTypedPipe,
      for {
        p1 <- keyRec
        p2 <- keyRec
      } yield p1.hashJoin(p2).values,
      for {
        p1 <- keyRec
        p2 <- keyRec
      } yield p1.join(p2).values,
      for {
        p1 <- keyRec
        p2 <- keyRec
      } yield p1.join(p2).mapValues { case (a, b) => a * b }.toTypedPipe)

    // bias to consuming Int, since the we can stack overflow with the (Int, Int)
    // cases
    Gen.frequency((2, one), (1, two))
  }

  def tpGen(srcGen: Gen[TypedPipe[Int]]): Gen[TypedPipe[Int]] =
    Gen.lzy(Gen.frequency((1, srcGen), (1, mapped(srcGen))))

  /**
   * This generates a TypedPipe that can't neccesarily
   * be run because it has fake sources
   */
  val genWithFakeSources: Gen[TypedPipe[Int]] = tpGen(srcGen)

  /**
   * This can always be run because all the sources are
   * Iterable sources
   */
  val genWithIterableSources: Gen[TypedPipe[Int]] =
    Gen.choose(0, 20) // don't make giant lists which take too long to evaluate
      .flatMap { sz =>
        tpGen(Gen.listOfN(sz, Arbitrary.arbitrary[Int]).map(TypedPipe.from(_)))
      }

  val genKeyedWithFake: Gen[TypedPipe[(Int, Int)]] =
    keyed(srcGen)

  import OptimizationRules._

  val allRules = List(
    AddExplicitForks,
    ComposeFlatMap,
    ComposeMap,
    ComposeFilter,
    ComposeWithOnComplete,
    ComposeMapFlatMap,
    ComposeFilterFlatMap,
    ComposeFilterMap,
    DescribeLater,
    DiamondToFlatMap,
    RemoveDuplicateForceFork,
    IgnoreNoOpGroup,
    DeferMerge,
    FilterKeysEarly,
    FilterLocally,
    EmptyIsOftenNoOp,
    EmptyIterableIsEmpty,
    HashToShuffleCoGroup,
    ForceToDiskBeforeHashJoin)

  def genRuleFrom(rs: List[Rule[TypedPipe]]): Gen[Rule[TypedPipe]] =
    for {
      c <- Gen.choose(1, rs.size)
      rs <- Gen.pick(c, rs)
    } yield rs.reduce(_.orElse(_))

  val genRule: Gen[Rule[TypedPipe]] = genRuleFrom(allRules)
}

/**
 * Used to test that we call phases
 */
class ThrowingOptimizer extends OptimizationPhases {
  def phases = sys.error("booom")
}

/**
 * Just convert everything to a constant
 *  so we can check that the optimization was applied
 */
class ConstantOptimizer extends OptimizationPhases {
  def phases = List(new Rule[TypedPipe] {
    def apply[T](on: Dag[TypedPipe]) = { t =>
      Some(TypedPipe.empty)
    }
  })
}

class JustHashJoinForce extends OptimizationPhases {
  def phases = List(OptimizationRules.ForceToDiskBeforeHashJoin)
}

// we need to extend PropertyChecks, it seems, to control the number of successful runs
// for optimization rules, we want to do many tests
class OptimizationRulesTest extends FunSuite with PropertyChecks {
  import OptimizationRules.toLiteral

  def invert[T](t: TypedPipe[T]) =
    assert(toLiteral(t).evaluate == t)

  test("randomly generated TypedPipe trees are invertible") {
    forAll(TypedPipeGen.genWithFakeSources) { (t: TypedPipe[Int]) =>
      invert(t)
    }
  }

  def optimizationLaw[T: Ordering](t: TypedPipe[T], rule: Rule[TypedPipe]) = {
    val optimized = Dag.applyRule(t, toLiteral, rule)
    val optimized2 = Dag.applyRule(t, toLiteral, rule)

    // Optimization pure is function (wrt to universal equality)
    assert(optimized == optimized2)

    // We don't want any further optimization on this job
    //val conf = Config.empty.setOptimizationPhases(classOf[EmptyOptimizationPhases])
    // cascading3 needs this
    val conf = Config.empty.setOptimizationPhases(classOf[JustHashJoinForce])
    assert(TypedPipeDiff.diff(t, optimized)
      .toIterableExecution
      .waitFor(conf, Local(true)).get.isEmpty)
  }

  // How many steps would this be in Hadoop on Cascading
  def steps[T](p0: TypedPipe[T]): Int = {
    val mode = Hdfs.default
    val fd = new FlowDef
    // cascading3 requires this rule
    val p = Dag.applyRule(p0, toLiteral, OptimizationRules.ForceToDiskBeforeHashJoin)
    val pipe = CascadingBackend.toPipeUnoptimized(p, NullSink.sinkFields)(fd, mode, NullSink.setter)
    NullSink.writeFrom(pipe)(fd, mode)
    val conf = Config.defaultFrom(mode) ++
      Map.empty[String, String]
    // turn on tracing with this, but you probably want to comment out almost all the tests
    // Map(FlowPlanner.TRACE_PLAN_PATH -> "/tmp/scalding/cascading/trace/plan/",
    //     FlowPlanner.TRACE_PLAN_TRANSFORM_PATH -> "/tmp/scalding/cascading/trace/plan/",
    //     FlowPlanner.TRACE_STATS_PATH -> "/tmp/scalding/cascading/trace/plan/")
    val ec = ExecutionContext.newContext(conf)(fd, mode)
    val flow = ec.buildFlow.get
    flow.getFlowSteps.size
  }

  def optimizationReducesSteps[T](init: TypedPipe[T], rule: Rule[TypedPipe]) = {
    val optimized = Dag.applyRule(init, toLiteral, rule)
    assert(steps(init) >= steps(optimized))
  }

  test("test planning of some example graphs that have given us trouble in cascading3") {
    /**
     * This is a self hashJoin
     */
    val p = TypedPipe.from(List(1, 2, 3)).map { k => (k.toString, k) }
    val pSelfJoin = p.hashJoin(p)

    assert(steps(pSelfJoin) <= 2)
    assert(steps(pSelfJoin.hashJoin(pSelfJoin)) <= 3)

    def intOrder: Ordering[Int] = implicitly[Ordering[Int]]

    {
      import TypedPipe._
      import CoGrouped._

      val fn11: Int => Int = { x => x }
      val fn11s: Int => List[Int] = List(_)
      val fn12s: Int => List[(Int, Int)] = { x => List((x, 1)) }
      val fn21: ((Int, Int)) => Int = { case (a, b) => a * b }
      val mg: (Int, Iterator[Int]) => Iterator[Int] = { (_, b) => b }
      val mg21: (Int, Iterator[(Int, Int)]) => Iterator[Int] = { (_, b) => b.map(_._1) }

      val arg0 = WithDescriptionTypedPipe(Mapped(WithDescriptionTypedPipe(MapValues(CoGroupedPipe(MapGroup(Pair(IdentityReduce(intOrder,
        WithDescriptionTypedPipe(WithDescriptionTypedPipe(FlatMapped[Int, (Int, Int)](EmptyTypedPipe, fn12s), "org.scalacheck.Gen$R$class.map(Gen.scala:237)", true),
          "org.scalacheck.Gen$R$class.map(Gen.scala:237)", true), None, List()),
        IdentityReduce(intOrder,
          WithDescriptionTypedPipe(CoGroupedPipe(MapGroup(Pair(IdentityReduce(intOrder,
            WithDescriptionTypedPipe(WithDescriptionTypedPipe(FlatMapped(WithDescriptionTypedPipe[Int](EmptyTypedPipe, "tvo3aakgrh9jrzxoyeuqnfawbmjnxhaixoNgomuxeg41zfcpu", false),
              fn12s), "org.scalacheck.Gen$R$class.map(Gen.scala:237)", true),
              "org.scalacheck.Gen$R$class.map(Gen.scala:237)", true), None, List()),
            IdentityReduce(intOrder, WithDescriptionTypedPipe(WithDescriptionTypedPipe(FlatMapped(WithDescriptionTypedPipe(MergedTypedPipe(WithDescriptionTypedPipe(
              WithDescriptionTypedPipe(WithDescriptionTypedPipe(Mapped(WithDescriptionTypedPipe(CrossPipe(WithDescriptionTypedPipe(Mapped(WithDescriptionTypedPipe(CrossValue(WithDescriptionTypedPipe(
                TrappedPipe[Int](EmptyTypedPipe, TypedText.tsv[Int]("m8x5mxgwljgg4zWaq"), TupleConverter.singleConverter),
                "org.scalacheck.Gen$R$class.map(Gen.scala:237)", true), LiteralValue(2)),
                "org.scalacheck.Gen$R$class.map(Gen.scala:237)", true), fn21),
                "org.scalacheck.Gen$R$class.map(Gen.scala:237)", true), EmptyTypedPipe), "org.scalacheck.Gen$R$class.map(Gen.scala:237)", true), fn21),
                "org.scalacheck.Gen$R$class.map(Gen.scala:237)", true), "pqbttw", false), "rzeykwyetbqpay9k7kmyfqrihXolLbo1gkqhq", false),
              EmptyTypedPipe),
              "org.scalacheck.Gen$R$class.map(Gen.scala:237)", true), fn12s), "org.scalacheck.Gen$R$class.map(Gen.scala:237)", true),
              "org.scalacheck.Gen$R$class.map(Gen.scala:237)", true), None, List()), Joiner.inner2[Int, Int, Int]), mg21)),
            "org.scalacheck.Gen$R$class.map(Gen.scala:237)", true), None, List()), Joiner.inner2[Int, Int, Int]), mg21)),
        fn11 /*<function1>*/ ),
        "org.scalacheck.Gen$R$class.map(Gen.scala:237)", true), fn21 /*<function1>*/ ),
        "org.scalacheck.Gen$R$class.map(Gen.scala:237)", true)

      val arg1 = OptimizationRules.EmptyIsOftenNoOp
        .orElse(OptimizationRules.ComposeMap)
        .orElse(OptimizationRules.ComposeFilter)
        .orElse(OptimizationRules.EmptyIterableIsEmpty)
        .orElse(OptimizationRules.RemoveDuplicateForceFork)
        .orElse(OptimizationRules.IgnoreNoOpGroup)
        .orElse(OptimizationRules.ComposeFilterMap)
        .orElse(OptimizationRules.FilterKeysEarly)

      // this is just a test that we can plan, which we can't
      assert(steps(arg0) < 10)
    }

  }

  val TrialCount = PosInt(200)

  test("all optimization rules don't change results") {
    import TypedPipeGen.{ genWithIterableSources, genRule }
<<<<<<< HEAD
    implicit val generatorDrivenConfig: PropertyCheckConfiguration = PropertyCheckConfiguration(minSuccessful = TrialCount)
=======
    implicit val generatorDrivenConfig: PropertyCheckConfiguration = PropertyCheckConfiguration(minSuccessful = 200)
>>>>>>> 77296a96
    forAll(genWithIterableSources, genRule)(optimizationLaw[Int] _)
  }

  test("all optimization rules do not increase steps") {
    import TypedPipeGen.{ allRules, genWithIterableSources, genRuleFrom }
<<<<<<< HEAD
    implicit val generatorDrivenConfig: PropertyCheckConfiguration = PropertyCheckConfiguration(minSuccessful = TrialCount)
=======
    implicit val generatorDrivenConfig: PropertyCheckConfiguration = PropertyCheckConfiguration(minSuccessful = 200)
>>>>>>> 77296a96

    val possiblyIncreasesSteps: Set[Rule[TypedPipe]] =
      Set(OptimizationRules.AddExplicitForks, // explicit forks can cause cascading to add steps instead of recomputing values
        OptimizationRules.ForceToDiskBeforeHashJoin, // adding a forceToDisk can increase the number of steps
        OptimizationRules.HashToShuffleCoGroup // obviously changing a hashjoin to a cogroup can increase steps
        )

    val gen = genRuleFrom(allRules.filterNot(possiblyIncreasesSteps))

    forAll(genWithIterableSources, gen)(optimizationReducesSteps[Int] _)
  }

  test("ThrowingOptimizer is triggered") {
    forAll(TypedPipeGen.genWithFakeSources) { t =>
      val conf = new Configuration()
      conf.set(Config.OptimizationPhases, classOf[ThrowingOptimizer].getName)
      implicit val mode = Hdfs(true, conf)
      implicit val fd = new FlowDef
      Try(CascadingBackend.toPipe(t, new Fields("value"))) match {
        case Failure(ex) => assert(ex.getMessage == "booom")
        case Success(res) => fail(s"expected failure, got $res")
      }
    }

    forAll(TypedPipeGen.genWithFakeSources) { t =>
      val ex = t.toIterableExecution

      val config = Config.empty.setOptimizationPhases(classOf[ThrowingOptimizer])
      ex.waitFor(config, Local(true)) match {
        case Failure(ex) => assert(ex.getMessage == "booom")
        case Success(res) => fail(s"expected failure, got $res")
      }
    }
  }

  test("ConstantOptimizer is triggered") {
    forAll(TypedPipeGen.genWithFakeSources) { t =>
      val conf = new Configuration()
      conf.set(Config.OptimizationPhases, classOf[ConstantOptimizer].getName)
      implicit val mode = Hdfs(true, conf)
      implicit val fd = new FlowDef
      Try(CascadingBackend.toPipe(t, new Fields("value"))) match {
        case Failure(ex) => fail(s"$ex")
        case Success(pipe) =>
          FlowStateMap.get(fd) match {
            case None => fail("expected a flow state")
            case Some(FlowState(m, _)) =>
              assert(m.size == 1)
              m.head._2 match {
                case it: IterableSource[_] =>
                  assert(it.iter == Nil)
                case _ =>
                  fail(s"$m")
              }
          }
      }
    }

    forAll(TypedPipeGen.genWithFakeSources) { t =>
      val ex = t.toIterableExecution

      val config = Config.empty.setOptimizationPhases(classOf[ConstantOptimizer])
      ex.waitFor(config, Local(true)) match {
        case Failure(ex) => fail(s"$ex")
        case Success(res) => assert(res.isEmpty)
      }
    }
  }

  test("OptimizationRules.toLiteral is invertible on some specific instances") {

    invert(TypedPipe.from(TypedText.tsv[Int]("foo")))
    invert(TypedPipe.from(List(1, 2, 3)))
    invert(TypedPipe.from(List(1, 2, 3)).map(_ * 2))
    invert {
      TypedPipe.from(List(1, 2, 3)).map { i => (i, i) }.sumByKey.toTypedPipe
    }

    invert {
      val p = TypedPipe.from(List(1, 2, 3)).map { i => (i, i) }.sumByKey

      p.mapGroup { (k, its) => Iterator.single(its.sum * k) }
    }

    invert {
      val p = TypedPipe.from(List(1, 2, 3)).map { i => (i, i) }.sumByKey
      p.cross(TypedPipe.from(List("a", "b", "c")).sum)
    }

    invert {
      val p = TypedPipe.from(List(1, 2, 3)).map { i => (i, i) }.sumByKey
      p.cross(TypedPipe.from(List("a", "b", "c")))
    }

    invert {
      val p = TypedPipe.from(List(1, 2, 3)).map { i => (i, i) }.sumByKey
      p.forceToDisk
    }

    invert {
      val p = TypedPipe.from(List(1, 2, 3)).map { i => (i, i) }.sumByKey
      p.fork
    }

    invert {
      val p1 = TypedPipe.from(List(1, 2, 3)).map { i => (i, i) }
      val p2 = TypedPipe.from(TypedText.tsv[(Int, String)]("foo"))

      p1.join(p2).toTypedPipe
    }

    invert {
      val p1 = TypedPipe.from(List(1, 2, 3)).map { i => (i, i) }
      val p2 = TypedPipe.from(TypedText.tsv[(Int, String)]("foo"))

      p1.hashJoin(p2)
    }

    invert {
      val p1 = TypedPipe.from(List(1, 2, 3)).map { i => (i, i) }
      val p2 = TypedPipe.from(TypedText.tsv[(Int, String)]("foo"))

      p1.join(p2).filterKeys(_ % 2 == 0)
    }
  }

  test("all transforms preserve equality") {

    forAll(TypedPipeGen.genWithFakeSources, TypedPipeGen.genKeyedWithFake) { (tp, keyed) =>
      val fn0 = { i: Int => i * 2 }
      val filterFn = { i: Int => i % 2 == 0 }
      val fn1 = { i: Int => (0 to i) }

      def eqCheck[T](t: => T) = {
        assert(t == t)
      }

      eqCheck(tp.map(fn0))
      eqCheck(tp.filter(filterFn))
      eqCheck(tp.flatMap(fn1))

      eqCheck(keyed.mapValues(fn0))
      eqCheck(keyed.flatMapValues(fn1))
      eqCheck(keyed.filterKeys(filterFn))

      eqCheck(tp.groupAll)
      eqCheck(tp.groupBy(fn0))
      eqCheck(tp.asKeys)
      eqCheck(tp.either(keyed))
      eqCheck(keyed.eitherValues(keyed.mapValues(fn0)))
      eqCheck(tp.map(fn1).flatten)
      eqCheck(keyed.swap)
      eqCheck(keyed.keys)
      eqCheck(keyed.values)

      val valueFn: (Int, Option[Int]) => String = { (a, b) => a.toString + b.toString }
      val valueFn2: (Int, Option[Int]) => List[Int] = { (a, b) => a :: (b.toList) }
      val valueFn3: (Int, Option[Int]) => Boolean = { (a, b) => true }

      eqCheck(tp.mapWithValue(LiteralValue(1))(valueFn))
      eqCheck(tp.flatMapWithValue(LiteralValue(1))(valueFn2))
      eqCheck(tp.filterWithValue(LiteralValue(1))(valueFn3))

      eqCheck(tp.hashLookup(keyed))
      eqCheck(tp.groupRandomly(100))
      val ordInt = implicitly[Ordering[Int]]
      eqCheck(tp.distinctBy(fn0)(ordInt))
    }
  }
}<|MERGE_RESOLUTION|>--- conflicted
+++ resolved
@@ -319,21 +319,13 @@
 
   test("all optimization rules don't change results") {
     import TypedPipeGen.{ genWithIterableSources, genRule }
-<<<<<<< HEAD
     implicit val generatorDrivenConfig: PropertyCheckConfiguration = PropertyCheckConfiguration(minSuccessful = TrialCount)
-=======
-    implicit val generatorDrivenConfig: PropertyCheckConfiguration = PropertyCheckConfiguration(minSuccessful = 200)
->>>>>>> 77296a96
     forAll(genWithIterableSources, genRule)(optimizationLaw[Int] _)
   }
 
   test("all optimization rules do not increase steps") {
     import TypedPipeGen.{ allRules, genWithIterableSources, genRuleFrom }
-<<<<<<< HEAD
     implicit val generatorDrivenConfig: PropertyCheckConfiguration = PropertyCheckConfiguration(minSuccessful = TrialCount)
-=======
-    implicit val generatorDrivenConfig: PropertyCheckConfiguration = PropertyCheckConfiguration(minSuccessful = 200)
->>>>>>> 77296a96
 
     val possiblyIncreasesSteps: Set[Rule[TypedPipe]] =
       Set(OptimizationRules.AddExplicitForks, // explicit forks can cause cascading to add steps instead of recomputing values
