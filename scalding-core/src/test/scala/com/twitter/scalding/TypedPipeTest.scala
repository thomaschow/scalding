--- conflicted
+++ resolved
@@ -815,17 +815,13 @@
     val mk = (1 to COUNT).map { _ => (rng.nextInt % KEYS, rng.nextInt) }
     JobTest(new TypedSortWithTakeJob(_))
       .source(TypedTsv[(Int, Int)]("input"), mk)
-<<<<<<< HEAD
-      .sink[(Int,Int)](TypedTsv[(Int, Int)]("output")) { outBuf =>
-=======
-      .sink[(Int, String)](TypedTsv[(Int, String)]("output")) { outBuf =>
->>>>>>> 94b0a1dc
+      .sink[(Int, Int)](TypedTsv[(Int, Int)]("output")) { outBuf =>
         "correctly take the first" in {
           val correct = mk.groupBy(_._1).mapValues(_.map(i => i._2).sorted.reverse.take(5).toSet)
           outBuf.groupBy(_._1).mapValues(_.map { case (k, v) => v }.toSet) must be_==(correct)
         }
       }
-      .sink[(Int,Int)](TypedTsv[(Int, Int)]("output2")) { outBuf =>
+      .sink[(Int, Int)](TypedTsv[(Int, Int)]("output2")) { outBuf =>
         "correctly take the first using sorted.reverse.take" in {
           val correct = mk.groupBy(_._1).mapValues(_.map(i => i._2).sorted.reverse.take(5).toSet)
           outBuf.groupBy(_._1).mapValues(_.map { case (k, v) => v }.toSet) must be_==(correct)
