--- conflicted
+++ resolved
@@ -137,30 +137,7 @@
 
     val boxedSemigroup = Externalizer(commutativeSemigroup)
 
-<<<<<<< HEAD
-    val DEFAULT_CACHE_SIZE = 100000
-    val CASCADING2_SIZE_CONFIG_KEY = Config.CascadingAggregateByThreshold
-    val CASCADING3_SIZE_CONFIG_KEY = AggregateByProps.AGGREGATE_BY_CAPACITY
-
-    def cacheSize(fp: FlowProcess[_]): Int =
-      cacheSize.orElse {
-        def getInt(k: String): Option[Int] = Option(fp.getStringProperty(k)).filterNot(_.isEmpty).map(_.toInt)
-        val cascading2Property = getInt(CASCADING2_SIZE_CONFIG_KEY)
-        val cascading3Property = getInt(CASCADING3_SIZE_CONFIG_KEY)
-        // we support both old and new properties for backward compatibility
-        // and pick the max of the two, when both exist
-        (cascading2Property, cascading3Property) match {
-          case (Some(a), Some(b)) => Some(Ordering[Int].max(a, b))
-          case (None, None) => None
-          case (Some(a), _) => Some(a)
-          case (_, Some(b)) => Some(b)
-        }
-      }.getOrElse(DEFAULT_CACHE_SIZE)
-
-    override def prepare(flowProcess: FlowProcess[_], operationCall: OperationCall[SummingCache[Tuple, V]]) {
-=======
     override def prepare(flowProcess: FlowProcess[_], operationCall: OperationCall[MapsideCache[Tuple, V]]) {
->>>>>>> b1bb9e9f
       //Set up the context:
       implicit val sg: Semigroup[V] = boxedSemigroup.get
       val cache = MapsideCache[Tuple, V](cacheSize, flowProcess)
@@ -303,15 +280,25 @@
   }
 
   object MapsideCache {
+    val ADAPTIVE_CACHE_KEY = "scalding.mapsidecache.adaptive"
     val DEFAULT_CACHE_SIZE = 100000
-    val SIZE_CONFIG_KEY = AggregateBy.AGGREGATE_BY_THRESHOLD
-    val ADAPTIVE_CACHE_KEY = "scalding.mapsidecache.adaptive"
-
-    private def getCacheSize(fp: FlowProcess[_]): Int =
-      Option(fp.getStringProperty(SIZE_CONFIG_KEY))
-        .filterNot { _.isEmpty }
-        .map { _.toInt }
-        .getOrElse(DEFAULT_CACHE_SIZE)
+    val CASCADING2_SIZE_CONFIG_KEY = Config.CascadingAggregateByThreshold
+    val CASCADING3_SIZE_CONFIG_KEY = AggregateByProps.AGGREGATE_BY_CAPACITY
+
+    def getCacheSize(fp: FlowProcess[_]): Int = {
+      def getInt(k: String): Option[Int] = Option(fp.getStringProperty(k)).filterNot(_.isEmpty).map(_.toInt)
+      val cascading2Property = getInt(CASCADING2_SIZE_CONFIG_KEY)
+      val cascading3Property = getInt(CASCADING3_SIZE_CONFIG_KEY)
+      // we support both old and new properties for backward compatibility
+      // and pick the max of the two, when both exist
+      val sizeFromProperty = (cascading2Property, cascading3Property) match {
+        case (Some(a), Some(b)) => Some(Ordering[Int].max(a, b))
+        case (None, None) => None
+        case (Some(a), _) => Some(a)
+        case (_, Some(b)) => Some(b)
+      }
+      sizeFromProperty.getOrElse(DEFAULT_CACHE_SIZE)
+    }
 
     def apply[K, V: Semigroup](cacheSize: Option[Int], flowProcess: FlowProcess[_]): MapsideCache[K, V] = {
       val size = cacheSize.getOrElse{ getCacheSize(flowProcess) }
