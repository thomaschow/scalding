/*
Copyright 2012 Twitter, Inc.

Licensed under the Apache License, Version 2.0 (the "License");
you may not use this file except in compliance with the License.
You may obtain a copy of the License at

http://www.apache.org/licenses/LICENSE-2.0

Unless required by applicable law or agreed to in writing, software
distributed under the License is distributed on an "AS IS" BASIS,
WITHOUT WARRANTIES OR CONDITIONS OF ANY KIND, either express or implied.
See the License for the specific language governing permissions and
limitations under the License.
*/
package com.twitter.scalding

import java.io.{ InputStream, OutputStream }
import java.util.{ Map => JMap, Properties, UUID }

import cascading.flow.FlowDef
import cascading.flow.FlowProcess
import cascading.scheme.{ NullScheme, Scheme }
import cascading.tap.hadoop.Hfs
import cascading.tap.SinkMode
import cascading.tap.{ Tap, SourceTap, SinkTap }
import cascading.tuple.{ Fields, Tuple => CTuple, TupleEntry, TupleEntryCollector, TupleEntryIterator }

import cascading.pipe.Pipe

import org.apache.hadoop.conf.Configuration
import org.apache.hadoop.mapred.InputFormat
import org.apache.hadoop.mapred.InputSplit
import org.apache.hadoop.mapred.JobConf
import org.apache.hadoop.mapred.OutputCollector
import org.apache.hadoop.mapred.RecordReader

import scala.collection.JavaConverters._

/**
 * thrown when validateTaps fails
 */
class InvalidSourceException(message: String, cause: Throwable) extends RuntimeException(message, cause) {
  def this(message: String) = this(message, null)
}

/**
 * InvalidSourceTap used in createTap method when we want to defer
 * the failures to validateTaps method.
 *
 * This is used because for Job classes, createTap method on sources is called
 * when the class is initialized. In most cases though, we want any exceptions to be
 * thrown by validateTaps method, which is called subsequently during flow planning.
 *
 * hdfsPaths represents user-supplied list that was detected as not containing any valid paths.
 */
class InvalidSourceTap(val e: Throwable) extends SourceTap[JobConf, RecordReader[_, _]] {

  def this(hdfsPaths: Iterable[String]) =
    this(new InvalidSourceException(s"No good paths in $hdfsPaths"))

  private final val randomId = UUID.randomUUID.toString

  override def getIdentifier: String = s"InvalidSourceTap-$randomId"

  override def hashCode: Int = randomId.hashCode

  override def getModifiedTime(conf: JobConf): Long = 0L

<<<<<<< HEAD
  override def openForRead(flow: FlowProcess[_ <: JobConf], input: RecordReader[_, _]): TupleEntryIterator =
    throw new InvalidSourceException(s"InvalidSourceTap: No good paths in $hdfsPaths")
=======
  override def openForRead(flow: FlowProcess[JobConf], input: RecordReader[_, _]): TupleEntryIterator = throw new InvalidSourceException("Encountered InvalidSourceTap!", e)
>>>>>>> 2f99c39f

  override def resourceExists(conf: JobConf): Boolean = false

  override def getScheme = new NullScheme()

  // We set a dummy input format here so that mapred.input.format.class key is present,
  // which is a requirement for casading's MultiInputFormat at flow plan time.
  // So the order of operations here will be:
  // 1. source.createTap
  // 2. tap.sourceConfInit
  // 3. scheme.sourceConfInit
  // 4. source.validateTaps (throws InvalidSourceException)
  // In the worst case if the flow plan is misconfigured,
  // openForRead on mappers should fail when using this tap.
  override def sourceConfInit(flow: FlowProcess[_ <: JobConf], conf: JobConf): Unit = {
    conf.setClass("mapred.input.format.class",
      classOf[InvalidInputFormat],
      classOf[InputFormat[_, _]]);
    super.sourceConfInit(flow, conf)
  }
}

/**
 * Better error messaging for the occassion where an InvalidSourceTap does not
 * fail in validation.
 */
private[scalding] class InvalidInputFormat extends InputFormat[Nothing, Nothing] {
  override def getSplits(conf: JobConf, numSplits: Int): Nothing =
    throw new InvalidSourceException("getSplits called on InvalidInputFormat")
  override def getRecordReader(split: InputSplit, conf: JobConf, reporter: org.apache.hadoop.mapred.Reporter): Nothing =
    throw new InvalidSourceException("getRecordReader called on InvalidInputFormat")
}

/*
 * Denotes the access mode for a Source
 */
sealed abstract class AccessMode
case object Read extends AccessMode
case object Write extends AccessMode

// Scala is pickier than Java about type parameters, and Cascading's Scheme
// declaration leaves some type parameters underspecified.  Fill in the type
// parameters with wildcards so the Scala compiler doesn't complain.

object HadoopSchemeInstance {
  def apply(scheme: Scheme[_, _, _, _, _]) =
    scheme.asInstanceOf[Scheme[JobConf, RecordReader[_, _], OutputCollector[_, _], _, _]]
}

object Hadoop2SchemeInstance {
  def apply(scheme: Scheme[_, _, _, _, _]) =
    scheme.asInstanceOf[Scheme[Configuration, RecordReader[_, _], OutputCollector[_, _], _, _]]
}

object CastHfsTap {
  // The scala compiler has problems with the generics in Cascading
  def apply(tap: Hfs): Tap[JobConf, RecordReader[_, _], OutputCollector[_, _]] =
    tap.asInstanceOf[Tap[JobConf, RecordReader[_, _], OutputCollector[_, _]]]
}

/**
 * Every source must have a correct toString method.  If you use
 * case classes for instances of sources, you will get this for free.
 * This is one of the several reasons we recommend using cases classes
 *
 * java.io.Serializable is needed if the Source is going to have any
 * methods attached that run on mappers or reducers, which will happen
 * if you implement transformForRead or transformForWrite.
 */
abstract class Source extends java.io.Serializable {

  /**
   * The mock passed in to scalding.JobTest may be considered
   * as a mock of the Tap or the Source. By default, as of 0.9.0,
   * it is considered as a Mock of the Source. If you set this
   * to true, the mock in TestMode will be considered to be a
   * mock of the Tap (which must be transformed) and not the Source.
   */
  def transformInTest: Boolean = false

  /**
   * This is a name the refers to this exact instance of the source
   * (put another way, if s1.sourceId == s2.sourceId, the job should
   * work the same if one is replaced with the other
   */
  def sourceId: String = toString

  def read(implicit flowDef: FlowDef, mode: Mode): Pipe = {
    checkFlowDefNotNull()

    //workaround for a type erasure problem, this is a map of String -> Tap[_,_,_]
    val sources = flowDef.getSources().asInstanceOf[JMap[String, Any]]
    /*
     * Starting in scalding 0.12, we assign a unique name for each head
     * pipe so that we can always merge two FlowDefs
     */
    val uuid = java.util.UUID.randomUUID
    val srcName = sourceId + uuid.toString
    assert(!sources.containsKey(srcName), "Source %s had collision in uuid: %s".format(this, uuid))
    sources.put(srcName, createTap(Read)(mode))
    FlowStateMap.mutate(flowDef) { st =>
      (st.addSource(srcName, this), ())
    }
    (mode, transformInTest) match {
      case (test: TestMode, false) => new Pipe(srcName)
      case _ => transformForRead(new Pipe(srcName))
    }
  }

  /**
   * write the pipe but return the input so it can be chained into
   * the next operation
   */
  def writeFrom(pipe: Pipe)(implicit flowDef: FlowDef, mode: Mode): Pipe = {
    checkFlowDefNotNull()

    //insane workaround for scala compiler bug
    val sinks = flowDef.getSinks.asInstanceOf[JMap[String, Any]]
    val sinkName = sourceId
    if (!sinks.containsKey(sinkName)) {
      sinks.put(sinkName, createTap(Write)(mode))
    }
    val newPipe = (mode, transformInTest) match {
      case (test: TestMode, false) => pipe
      case _ => transformForWrite(pipe)
    }
    val outPipe = new Pipe(sinkName, newPipe)
    flowDef.addTail(outPipe)
    pipe
  }

  protected def checkFlowDefNotNull()(implicit flowDef: FlowDef, mode: Mode): Unit = {
    assert(flowDef != null, "Trying to access null FlowDef while in mode: %s".format(mode))
  }

  protected def transformForWrite(pipe: Pipe) = pipe
  protected def transformForRead(pipe: Pipe) = pipe

  /**
   * Subclasses of Source MUST override this method. They may call out to TestTapFactory for
   * making Taps suitable for testing.
   */
  def createTap(readOrWrite: AccessMode)(implicit mode: Mode): Tap[_, _, _]
  /*
   * This throws InvalidSourceException if this source is invalid.
   */
  def validateTaps(mode: Mode): Unit = {} // linter:ignore

  @deprecated("replace with Mappable.toIterator", "0.9.0")
  def readAtSubmitter[T](implicit mode: Mode, conv: TupleConverter[T]): Stream[T] = {
    validateTaps(mode)
    val tap = createTap(Read)(mode)
    mode.openForRead(Config.defaultFrom(mode), tap).asScala.map { conv(_) }.toStream
  }
}

/**
 * Usually as soon as we open a source, we read and do some mapping
 * operation on a single column or set of columns.
 * T is the type of the single column.  If doing multiple columns
 * T will be a TupleN representing the types, e.g. (Int,Long,String)
 *
 * Prefer to use TypedSource unless you are working with the fields API
 *
 * NOTE: If we don't make this extend Source, established implicits are ambiguous
 * when TDsl is in scope.
 */
trait Mappable[+T] extends Source with TypedSource[T] {

  final def mapTo[U](out: Fields)(mf: (T) => U)(implicit flowDef: FlowDef, mode: Mode, setter: TupleSetter[U]): Pipe = {
    RichPipe(read(flowDef, mode)).mapTo[T, U](sourceFields -> out)(mf)(converter, setter)
  }
  /**
   * If you want to filter, you should use this and output a 0 or 1 length Iterable.
   * Filter does not change column names, and we generally expect to change columns here
   */
  final def flatMapTo[U](out: Fields)(mf: (T) => TraversableOnce[U])(implicit flowDef: FlowDef, mode: Mode, setter: TupleSetter[U]): Pipe = {
    RichPipe(read(flowDef, mode)).flatMapTo[T, U](sourceFields -> out)(mf)(converter, setter)
  }

  /**
   * Allows you to read a Tap on the submit node NOT FOR USE IN THE MAPPERS OR REDUCERS.
   * Typical use might be to read in Job.next to determine if another job is needed
   */
  def toIterator(implicit config: Config, mode: Mode): Iterator[T] = {
    validateTaps(mode)
    val tap = createTap(Read)(mode)
    val conv = converter
    mode.openForRead(config, tap).asScala.map { te => conv(te.selectEntry(sourceFields)) }
  }

  /**
   * Transform this Mappable into another by mapping after.
   * We don't call this map because of conflicts with Mappable, unfortunately
   */
  override def andThen[U](fn: T => U): Mappable[U] = {
    val self = this // compiler generated self can cause problems with serialization
    new Mappable[U] {
      override def sourceFields = self.sourceFields
      def converter[V >: U]: TupleConverter[V] = self.converter.andThen(fn)
      override def read(implicit fd: FlowDef, mode: Mode): Pipe = self.read
      override def andThen[U1](fn2: U => U1) = self.andThen(fn.andThen(fn2))
      def createTap(readOrWrite: AccessMode)(implicit mode: Mode): Tap[_, _, _] =
        self.createTap(readOrWrite)(mode)
      override def validateTaps(mode: Mode): Unit = self.validateTaps(mode)
    }
  }

}

/**
 * Mappable extension that defines the proper converter
 * implementation for a Mappable with a single item.
 */
trait SingleMappable[T] extends Mappable[T] {
  override def converter[U >: T] = TupleConverter.asSuperConverter(TupleConverter.singleConverter[T])
}

/**
 * A tap that output nothing. It is used to drive execution of a task for side effect only. This
 * can be used to drive a pipe without actually writing to HDFS.
 */
class NullTap[Config, Input, Output, SourceContext, SinkContext]
  extends SinkTap[Config, Output](
    new NullScheme[Config, Input, Output, SourceContext, SinkContext](Fields.NONE, Fields.ALL),
    SinkMode.UPDATE) {

  def getIdentifier = "nullTap"
  def openForWrite(flowProcess: FlowProcess[_ <: Config], output: Output) =
    new TupleEntryCollector {
      override def add(te: TupleEntry): Unit = ()
      override def add(t: CTuple): Unit = ()
      protected def collect(te: TupleEntry): Unit = ()
    }

  def createResource(conf: Config) = true
  def deleteResource(conf: Config) = false
  def resourceExists(conf: Config) = true
  def getModifiedTime(conf: Config) = 0
}

trait BaseNullSource extends Source {
  override def createTap(readOrWrite: AccessMode)(implicit mode: Mode): Tap[_, _, _] = {
    readOrWrite match {
      case Read => throw new Exception("not supported, reading from null")
      case Write => mode match {
        case Hdfs(_, _) => new NullTap[JobConf, RecordReader[_, _], OutputCollector[_, _], Any, Any]
        case Local(_) => new NullTap[Properties, InputStream, OutputStream, Any, Any]
        case Test(_) => new NullTap[Properties, InputStream, OutputStream, Any, Any]
      }
    }
  }
}
/**
 * A source outputs nothing. It is used to drive execution of a task for side effect only.
 */
object NullSource extends BaseNullSource<|MERGE_RESOLUTION|>--- conflicted
+++ resolved
@@ -67,12 +67,7 @@
 
   override def getModifiedTime(conf: JobConf): Long = 0L
 
-<<<<<<< HEAD
-  override def openForRead(flow: FlowProcess[_ <: JobConf], input: RecordReader[_, _]): TupleEntryIterator =
-    throw new InvalidSourceException(s"InvalidSourceTap: No good paths in $hdfsPaths")
-=======
-  override def openForRead(flow: FlowProcess[JobConf], input: RecordReader[_, _]): TupleEntryIterator = throw new InvalidSourceException("Encountered InvalidSourceTap!", e)
->>>>>>> 2f99c39f
+  override def openForRead(flow: FlowProcess[_ <: JobConf], input: RecordReader[_, _]): TupleEntryIterator = throw new InvalidSourceException("Encountered InvalidSourceTap!", e)
 
   override def resourceExists(conf: JobConf): Boolean = false
 
